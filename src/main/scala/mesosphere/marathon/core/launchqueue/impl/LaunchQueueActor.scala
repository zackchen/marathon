--- conflicted
+++ resolved
@@ -120,11 +120,7 @@
       //   * TaskOp gets processed and one of the update steps calls this here
       //   * ... blocked until timeout ...
       //   * The task launch notification (that the AppTaskLauncherActor waits for) gets sent to the actor
-<<<<<<< HEAD
-      sender() ! Done // None
-=======
       sender() ! Done
->>>>>>> 2f2d3f4b
   }
 
   private[this] def receiveMessagesToSuspendedActor: Receive = {
